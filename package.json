{
<<<<<<< HEAD
  "name": "@medipass/sqs-consumer",
  "version": "1.0.0",
=======
  "name": "sqs-consumer",
  "version": "10.1.0",
>>>>>>> 453f3a77
  "description": "Build SQS-based Node applications without the boilerplate",
  "type": "module",
  "main": "dist/cjs/index.js",
  "types": "dist/cjs/index.d.ts",
  "exports": {
    ".": {
      "import": {
        "types": "./dist/esm/index.d.ts",
        "default": "./dist/esm/index.js"
      },
      "require": {
        "types": "./dist/cjs/index.d.ts",
        "default": "./dist/cjs/index.js"
      }
    }
  },
  "engines": {
    "node": ">=20.0.0"
  },
  "scripts": {
    "clean": "rm -fr dist/*",
    "compile": "tsc -b ./tsconfig.cjs.json ./tsconfig.esm.json",
    "add-package-jsons": "node ./scripts/addPackageJsons.js",
    "build": "npm run clean && npm run compile && npm run add-package-jsons",
    "watch": "tsc --watch",
    "prepublishOnly": "npm run build",
    "test:unit": "mocha --recursive --full-trace --exit",
    "test:unit:report": "mocha --recursive --full-trace --exit --reporter json > test/reports/test-results.json",
    "pretest:integration:init": "npm run build",
    "test:integration:init": "sh ./test/scripts/initIntTests.sh",
    "test:integration": "npm run test:integration:init && cucumber-js --config ./test/config/cucumber.mjs",
    "test": "npm run test:unit:report && npm run test:integration",
    "coverage": "c8 mocha && c8 report --reporter=html && c8 report --reporter=json-summary",
    "lcov": "c8 mocha && c8 report --reporter=lcov",
    "lint": "eslint .",
    "lint:fix": "eslint . --fix",
    "format": "prettier --log-level warn --write \"**/*.{js,json,jsx,md,ts,tsx,html}\"",
    "format:check": "prettier --check \"**/*.{js,json,jsx,md,ts,tsx,html}\"",
    "posttest": "npm run lint && npm run format:check",
    "generate-docs": "typedoc"
  },
  "repository": {
    "type": "git",
    "url": "git+https://github.com/bbc/sqs-consumer.git"
  },
  "bugs": {
    "url": "https://github.com/bbc/sqs-consumer/issues"
  },
  "homepage": "https://bbc.github.io/sqs-consumer/",
  "keywords": [
    "sqs",
    "queue",
    "consumer"
  ],
  "license": "Apache-2.0",
  "publishConfig": {
    "provenance": true
  },
  "release": {
    "branches": [
      "main",
      "*.x",
      {
        "name": "canary",
        "prerelease": true
      }
    ],
    "plugins": [
      [
        "@semantic-release/commit-analyzer",
        {
          "preset": "conventionalcommits",
          "releaseRules": [
            {
              "type": "breaking",
              "release": "major"
            },
            {
              "type": "feat",
              "release": "minor"
            },
            {
              "type": "chore",
              "release": "patch"
            },
            {
              "type": "fix",
              "release": "patch"
            },
            {
              "type": "docs",
              "release": "patch"
            },
            {
              "type": "refactor",
              "release": "patch"
            },
            {
              "type": "test",
              "release": "patch"
            }
          ]
        }
      ],
      [
        "@semantic-release/release-notes-generator",
        {
          "preset": "conventionalcommits",
          "presetConfig": {
            "types": [
              {
                "type": "feat",
                "section": "Features"
              },
              {
                "type": "fix",
                "section": "Bug Fixes"
              },
              {
                "type": "chore",
                "section": "Chores"
              },
              {
                "type": "docs",
                "section": "Documentation"
              },
              {
                "type": "refactor",
                "section": "Refactors"
              },
              {
                "type": "test",
                "section": "Tests"
              }
            ]
          }
        }
      ],
      "@semantic-release/changelog",
      "@semantic-release/github",
      "@semantic-release/npm",
      "@sebbo2002/semantic-release-jsr"
    ]
  },
  "overrides": {
    "cross-spawn": "^7.0.3"
  },
  "devDependencies": {
    "@cucumber/cucumber": "^11.2.0",
    "@sebbo2002/semantic-release-jsr": "^2.0.5",
    "@semantic-release/changelog": "^6.0.3",
    "@semantic-release/commit-analyzer": "^13.0.1",
    "@semantic-release/git": "^10.0.1",
    "@semantic-release/github": "^11.0.2",
    "@semantic-release/npm": "^12.0.1",
    "@semantic-release/release-notes-generator": "^14.0.3",
    "@types/chai": "^5.2.2",
    "@types/mocha": "^10.0.10",
    "@types/node": "^22.15.17",
    "@types/sinon": "^17.0.4",
    "@typescript-eslint/eslint-plugin": "^8.32.0",
    "@typescript-eslint/parser": "^8.32.0",
    "c8": "^10.1.3",
    "chai": "^5.2.0",
    "conventional-changelog-conventionalcommits": "^8.0.0",
    "eslint": "^9.26.0",
    "eslint-config-eslint": "^11.0.0",
    "jsr": "^0.13.4",
    "mocha": "^11.2.2",
    "p-event": "^6.0.1",
    "prettier": "^3.5.3",
    "semantic-release": "^24.2.3",
    "sinon": "^20.0.0",
    "sqs-producer": "^6.0.1",
    "ts-node": "^10.9.2",
    "typedoc": "^0.28.4",
    "typescript": "^5.8.3"
  },
  "dependencies": {
    "@aws-sdk/client-sqs": "^3.806.0",
    "debug": "^4.4.0"
  },
  "peerDependencies": {
    "@aws-sdk/client-sqs": "^3.806.0"
  },
  "mocha": {
    "extensions": [
      "ts"
    ],
    "spec": "test/tests/**/**/*.test.ts",
    "node-option": [
      "loader=ts-node/esm"
    ]
  },
  "c8": {
    "include": [
      "src/**/*.ts"
    ],
    "extension": [
      ".ts"
    ],
    "sourceMap": true,
    "instrument": true
  }
}<|MERGE_RESOLUTION|>--- conflicted
+++ resolved
@@ -1,11 +1,6 @@
 {
-<<<<<<< HEAD
-  "name": "@medipass/sqs-consumer",
-  "version": "1.0.0",
-=======
   "name": "sqs-consumer",
   "version": "10.1.0",
->>>>>>> 453f3a77
   "description": "Build SQS-based Node applications without the boilerplate",
   "type": "module",
   "main": "dist/cjs/index.js",
